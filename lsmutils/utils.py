import netCDF4 as nc4
import logging
import datetime
import yaml
import numpy as np

def write_netcdf(out_uri, var_dict, fill=-99):
    ncfile = nc4.Dataset(out_uri, 'w', format='NETCDF4_CLASSIC')
    ncfile.history = 'Created using rvic_prep.py {}'.format(
            datetime.datetime.now())
    
    dims_created = False
    for var, [ds, dtype, units] in var_dict.iteritems():
        array = ds.array
        nodata = ds.nodata
        array[array==nodata] = fill
        
        if not dims_created:
            t_dim = ncfile.createDimension("time", None)
            t_var = ncfile.createVariable("time", "f8", ("time",))
            t_var.units = 'time'
            t_var[:] = np.array([0])
            
            lons = ds.cgrid.lon
            lon_dim = ncfile.createDimension("lon", len(lons))
            lon_var = ncfile.createVariable("lon", "f8", ("lon",))
            lon_var[:] = lons
            lon_var.units = 'degrees_east'
            
            lats = ds.cgrid.lat
            lat_dim = ncfile.createDimension("lat", len(lats))
            lat_var = ncfile.createVariable("lat", "f8", ("lat",))
            lat_var[:] = lats
            lat_var.units = 'degrees_north'

            #fill_dim = ncfile.createDimension('_FillValue', 1)
            #fill_var = ncfile.createVariable('_FillValue', 'i', ('_FillValue',))
            #fill_var = fill

            dims_created = True

        ncvar = ncfile.createVariable(var, dtype, ('time', 'lat', 'lon'))
        ncvar.missing_value = fill
        ncvar.units = units
        ncvar[0:1,:,:] = np.expand_dims(array, axis=0)
        
    ncfile.close()
    logging.info('Netcdf file written to {}'.format(out_uri))

class CoordProperty(yaml.YAMLObject):
    
    yaml_tag = u"!Coord"

    def __init__(self, x=None, y=None, lon=None, lat=None, epsg=4326):
        if x is None:
            self._x = lon
        else:
            self._x = x
        try:
            self._x = eval(self._x)
        except TypeError:
            pass

        if y is None:
            self._y = lat
        else:
            self._y = y
        try:
            self._y = eval(self._y)
        except TypeError:
            pass

        self.epsg = epsg

    @classmethod
    def from_yaml(cls, loader, node):
        fields = loader.construct_mapping(node, deep=True)
        return cls(**fields)

    @property
    def x(self):
        return self._x

    @property
    def y(self):
        return self._y

    @property
    def lon(self):
        return self._x

    @property
    def lat(self):
        return self._y

    @property
    def coord(self):
        return (self.x, self.y)

    def grid_coord(self, res, method=round):
        new_x = method(self.x / float(res.x)) * res.x
        new_y = method(self.y / float(res.y)) * res.y
        return CoordProperty(x=new_x, y=new_y)

    def __add__(self, other):
        return CoordProperty(x = (self.x + other.x), y = (self.y + other.y))
    
    def __sub__(self, other):
        return CoordProperty(x = (self.x - other.x), y = (self.y - other.y))

    def __div__(self, other):
        try:
            return CoordProperty(x = self.x / other.x, y = self.y / other.y)
        except AttributeError:
            return CoordProperty(x = self.x / other, y = self.y / other)

    def __truediv__(self, other):
        try:
            return CoordProperty(x = self.x / other.x, y = self.y / other.y)
        except AttributeError:
            return CoordProperty(x = self.x / other, y = self.y / other)

    def __format__(self, format_spec):
        return '{}_{}'.format(self.x, self.y)

<<<<<<< HEAD

=======
>>>>>>> 6cfe95cf
class BBox(yaml.YAMLObject):
    
    yaml_tag = u"!BBox"

<<<<<<< HEAD
    def __init__(self, llcorner, urcorner):
        self.llc = llcorner
        self.urc = urcorner
        
=======
    def __init__(self, llc, urc):
        self.llc = llc
        self.urc = urc

>>>>>>> 6cfe95cf
    @classmethod
    def from_yaml(cls, loader, node):
        fields = loader.construct_mapping(node, deep=True)
        return cls(**fields)<|MERGE_RESOLUTION|>--- conflicted
+++ resolved
@@ -123,25 +123,14 @@
     def __format__(self, format_spec):
         return '{}_{}'.format(self.x, self.y)
 
-<<<<<<< HEAD
-
-=======
->>>>>>> 6cfe95cf
 class BBox(yaml.YAMLObject):
     
     yaml_tag = u"!BBox"
 
-<<<<<<< HEAD
-    def __init__(self, llcorner, urcorner):
-        self.llc = llcorner
-        self.urc = urcorner
-        
-=======
     def __init__(self, llc, urc):
         self.llc = llc
         self.urc = urc
 
->>>>>>> 6cfe95cf
     @classmethod
     def from_yaml(cls, loader, node):
         fields = loader.construct_mapping(node, deep=True)
